--- conflicted
+++ resolved
@@ -7,11 +7,7 @@
     const want_gdb = b.option(bool, "gdb", "Build for using gdb with qemu") orelse false;
     const want_pty = b.option(bool, "pty", "Create a separate TTY path") orelse false;
 
-<<<<<<< HEAD
-    const arch = builtin.Arch.aarch64;
-=======
     const arch = builtin.Arch{ .aarch64 = builtin.Arch.Arm64.v8 };
->>>>>>> 4a6b0aeb
     const environ = builtin.Abi.eabihf;
 
     // First we build just the bootloader executable, and then we build the actual kernel
@@ -33,12 +29,7 @@
     exe.addBuildOption([]const u8, "bootloader_exe_path", b.fmt("\"{}\"", bootloader.getOutputPath()));
     exe.step.dependOn(&bootloader.step);
 
-<<<<<<< HEAD
-    var run_objcopy = exe.run();
-    run_objcopy.addArgs([][]const u8{
-=======
     const run_objcopy = b.addSystemCommand([][]const u8{
->>>>>>> 4a6b0aeb
         "objcopy", exe.getOutputPath(),
         "-O", "binary",
         "clashos.bin",
@@ -65,12 +56,7 @@
     if (want_gdb) {
         try qemu_args.appendSlice([][]const u8{ "-S", "-s" });
     }
-<<<<<<< HEAD
-    var run_qemu = exe.run();
-    run_qemu.addArgs(qemu_args.toSliceConst());
-=======
     const run_qemu = b.addSystemCommand(qemu_args.toSliceConst());
->>>>>>> 4a6b0aeb
     qemu.dependOn(&run_qemu.step);
     run_qemu.step.dependOn(&exe.step);
 
@@ -80,12 +66,6 @@
     if (b.option([]const u8, "tty", "Specify the TTY to send images to")) |tty_path| {
         run_send_image_tool.addArg(tty_path);
     }
-<<<<<<< HEAD
-    var run_send_image_tool = exe.run();
-    run_send_image_tool.addArgs(send_img_args.toSliceConst());
-    run_send_image_tool.step.dependOn(&send_image_tool.step);
-=======
->>>>>>> 4a6b0aeb
 
     const upload = b.step("upload", "Send a new kernel image to a running instance. (See -Dtty option)");
     upload.dependOn(&run_objcopy.step);
